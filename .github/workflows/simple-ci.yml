name: CI

on:
    push:
        branches: [ "main" ]
    pull_request:
        branches: [ "main" ]

jobs:
  linting:
    runs-on: ubuntu-latest
    steps:
      #----------------------------------------------
      #       check-out repo and set-up python
      #----------------------------------------------
      - uses: actions/checkout@v3
      - uses: actions/setup-python@v4
        with:
            python-version: '3.10'
      #----------------------------------------------
      #        load pip cache if cache exists
      #----------------------------------------------
      - uses: actions/cache@v3
        with:
          path: ~/.cache/pip
          key: ${{ runner.os }}-pip
          restore-keys: ${{ runner.os }}-pip
      #----------------------------------------------
      #          install and run linters
      #----------------------------------------------
      - run: python -m pip install black flake8 isort
      - run: |
            flake8 . --count --show-source --statistics
            black . --check
            isort .

  test:
    needs: linting
    strategy:
      fail-fast: true
      matrix:
        os: [ "ubuntu-latest", "macos-latest" ]
        python-version: [ "3.11"]
    runs-on: ${{ matrix.os }}
    steps:
      #----------------------------------------------
      #       check-out repo and set-up python
      #----------------------------------------------
      - name: Check out repository
        uses: actions/checkout@v3
      - name: Set up python ${{ matrix.python-version }}
        id: setup-python
        uses: actions/setup-python@v4
        with:
          python-version: ${{ matrix.python-version }}
      #----------------------------------------------
      #  -----  install & configure poetry  -----
      #----------------------------------------------
      - name: Install Poetry
        uses: snok/install-poetry@v1
        with:
          virtualenvs-create: true
          virtualenvs-in-project: true
      #----------------------------------------------
      #       load cached venv if cache exists
      #----------------------------------------------
      - name: Load cached venv
        id: cached-poetry-dependencies
        uses: actions/cache@v3
        with:
          path: .venv
          key: venv-${{ runner.os }}-${{ steps.setup-python.outputs.python-version }}-${{ hashFiles('**/poetry.lock') }}
      #----------------------------------------------
      # install dependencies if cache does not exist
      #----------------------------------------------
      - name: Install dependencies
        if: steps.cached-poetry-dependencies.outputs.cache-hit != 'true'
        run: poetry install --no-root --no-interaction
<<<<<<< HEAD
      #----------------------------------------------
      # install your root project, if required
      #----------------------------------------------
      - name: Install library
        run: poetry install --no-root
=======
>>>>>>> 1e8b4cc2
      #----------------------------------------------
      #    run test suite
      #----------------------------------------------
      - name: Run tests
        run: |
          source .venv/bin/activate
          pytest tests/<|MERGE_RESOLUTION|>--- conflicted
+++ resolved
@@ -76,14 +76,6 @@
       - name: Install dependencies
         if: steps.cached-poetry-dependencies.outputs.cache-hit != 'true'
         run: poetry install --no-root --no-interaction
-<<<<<<< HEAD
-      #----------------------------------------------
-      # install your root project, if required
-      #----------------------------------------------
-      - name: Install library
-        run: poetry install --no-root
-=======
->>>>>>> 1e8b4cc2
       #----------------------------------------------
       #    run test suite
       #----------------------------------------------

[tool.poetry]
name = "copernicusWeather2psdmWeather"
version = "0.1.0"
description = ""
authors = ["Thomas Oberliessen <thomas.oberliessen@googlemail.com>",
            "Daniel Feismann <daniel.feismann@tu-dortmund.de>"]
readme = "README.md"

[tool.poetry.dependencies]
<<<<<<< HEAD
python = ">3.11, <3.12"
netcdf4 = ">1.5.1 <2.0"
pypsdm = "^0.0.3"
geoalchemy2 = "^0.17.1"
=======
python = "^3.10"

[tool.poetry.group.dev.dependencies]
pytest = "^8.3.5"
flake8 = "^7.2.0"
flake8-black = "^0.3.6"
flake8-isort = "^6.1.2"
pre-commit = "^4.2.0"
PyYAML = "^6.0"

[tool.isort]
profile= "black"
>>>>>>> 47f14887

[build-system]
requires = ["poetry-core"]
build-backend = "poetry.core.masonry.api"<|MERGE_RESOLUTION|>--- conflicted
+++ resolved
@@ -7,13 +7,10 @@
 readme = "README.md"
 
 [tool.poetry.dependencies]
-<<<<<<< HEAD
 python = ">3.11, <3.12"
 netcdf4 = ">1.5.1 <2.0"
 pypsdm = "^0.0.3"
 geoalchemy2 = "^0.17.1"
-=======
-python = "^3.10"
 
 [tool.poetry.group.dev.dependencies]
 pytest = "^8.3.5"
@@ -25,7 +22,6 @@
 
 [tool.isort]
 profile= "black"
->>>>>>> 47f14887
 
 [build-system]
 requires = ["poetry-core"]

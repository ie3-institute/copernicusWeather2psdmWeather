[tool.poetry]
name = "copernicusWeather2psdmWeather"
version = "0.1.0"
description = ""
authors = ["Thomas Oberliessen <thomas.oberliessen@googlemail.com>",
            "Daniel Feismann <daniel.feismann@tu-dortmund.de>"]
readme = "README.md"

[tool.poetry.dependencies]
<<<<<<< HEAD
python = ">=3.11, <=3.13"
netcdf4 = ">1.5.1 <2.0"
pandas = "^2.2.3"
sqlmodel = "^0.0.24"
pyyaml = "^6.0.2"
psycopg2-binary = "^2.9.10"
pytest = "^8.3.5"
geoalchemy2 = "^0.17.1"
shapely = "^2.0.7"
sqlalchemy = "^2.0.39"
=======
python = "^3.10"

[tool.poetry.group.dev.dependencies]
pytest = "^8.3.5"
flake8 = "^7.2.0"
flake8-black = "^0.3.6"
flake8-isort = "^6.1.2"
pre-commit = "^4.2.0"
PyYAML = "^6.0"

[tool.isort]
profile= "black"
>>>>>>> 47f14887

[build-system]
requires = ["poetry-core"]
build-backend = "poetry.core.masonry.api"<|MERGE_RESOLUTION|>--- conflicted
+++ resolved
@@ -7,18 +7,6 @@
 readme = "README.md"
 
 [tool.poetry.dependencies]
-<<<<<<< HEAD
-python = ">=3.11, <=3.13"
-netcdf4 = ">1.5.1 <2.0"
-pandas = "^2.2.3"
-sqlmodel = "^0.0.24"
-pyyaml = "^6.0.2"
-psycopg2-binary = "^2.9.10"
-pytest = "^8.3.5"
-geoalchemy2 = "^0.17.1"
-shapely = "^2.0.7"
-sqlalchemy = "^2.0.39"
-=======
 python = "^3.10"
 
 [tool.poetry.group.dev.dependencies]
@@ -31,7 +19,6 @@
 
 [tool.isort]
 profile= "black"
->>>>>>> 47f14887
 
 [build-system]
 requires = ["poetry-core"]
